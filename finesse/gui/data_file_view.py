--- conflicted
+++ resolved
@@ -40,16 +40,14 @@
 
         self.setLayout(layout)
 
-<<<<<<< HEAD
         self.setSizePolicy(
             QSizePolicy.Policy.Preferred,
             QSizePolicy.Policy.Fixed,
         )
-=======
+
         # Backend indicates when necessary devices are all connected/disconnected
         pub.subscribe(self._on_data_file_enable, "data_file.enable")
         pub.subscribe(self._on_data_file_disable, "data_file.disable")
->>>>>>> 8e7e2a97
 
         # Update GUI on file open/close
         pub.subscribe(self._on_file_open, "data_file.open")
