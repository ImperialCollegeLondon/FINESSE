"""Provides a panel which lets the user start and stop recording of data files."""
<<<<<<< HEAD
=======

from datetime import datetime
>>>>>>> c41d7186
from pathlib import Path
from typing import cast

from pubsub import pub
from PySide6.QtWidgets import (
    QGridLayout,
    QGroupBox,
    QHBoxLayout,
    QLabel,
    QLineEdit,
    QMessageBox,
    QPushButton,
    QSizePolicy,
    QWidget,
)

from finesse.config import DEFAULT_DATA_FILE_PATH
from finesse.gui.path_widget import OpenDirectoryWidget
from finesse.hardware.plugins.time import get_time
from finesse.settings import settings


def _get_previous_destination_dir() -> Path:
    path = cast(str, settings.value("data/destination_dir", ""))
    return Path(path) if path else DEFAULT_DATA_FILE_PATH


def _get_previous_filename_prefix() -> str:
    return cast(str, settings.value("data/filename_prefix", "data"))


class DataFileControl(QGroupBox):
    """A panel which lets the user start and stop recording of data files."""

    def __init__(self) -> None:
        """Create a new DataFileControl."""
        super().__init__("Data file")

        layout = QGridLayout()

        self.open_dir_widget = OpenDirectoryWidget(
            parent=self,
            caption="Choose destination for data file",
            dir=str(DEFAULT_DATA_FILE_PATH),
        )
        """Lets the user choose the destination for data files."""
        self.open_dir_widget.set_path(_get_previous_destination_dir())
        layout.addWidget(QLabel("Destination directory:"), 0, 0)
        layout.addWidget(self.open_dir_widget, 0, 1)

        layout.addWidget(QLabel("Filename prefix:"), 1, 0)

        filename = QWidget()
        filename_layout = QHBoxLayout()

        self.filename_prefix_widget = QLineEdit()
        self.filename_prefix_widget.setText(_get_previous_filename_prefix())
        self.record_btn = QPushButton("Start recording")
        """Toggles recording state."""
        self.record_btn.clicked.connect(self._toggle_recording)
        filename_layout.addWidget(self.filename_prefix_widget)
        filename_layout.addWidget(self.record_btn)

        filename.setLayout(filename_layout)

        layout.addWidget(filename, 1, 1)

        self.setLayout(layout)

        self.setSizePolicy(
            QSizePolicy.Policy.Preferred,
            QSizePolicy.Policy.Fixed,
        )

        # Update GUI on file open/close
        pub.subscribe(self._on_file_open, "data_file.open")
        pub.subscribe(self._on_file_close, "data_file.close")

        # Show an error message if writing fails
        pub.subscribe(self._show_error_message, "data_file.error")

    def _on_file_open(self, path: Path) -> None:
        self.open_dir_widget.setEnabled(False)
        self.filename_prefix_widget.setEnabled(False)
        self.record_btn.setText("Stop recording")
        self._save_file_path_settings()

    def _save_file_path_settings(self) -> None:
        """Save the current destination dir and filename prefix to program settings."""
        settings.setValue("data/destination_dir", self.open_dir_widget.line_edit.text())
        settings.setValue("data/filename_prefix", self.filename_prefix_widget.text())

    def _on_file_close(self) -> None:
        self.open_dir_widget.setEnabled(True)
        self.filename_prefix_widget.setEnabled(True)
        self.record_btn.setText("Start recording")

    def _try_get_data_file_path(self) -> Path | None:
        dest_dir = self.open_dir_widget.try_get_path()
        if not dest_dir:
            # User cancelled
            return None

        filename_prefix = self.filename_prefix_widget.text()
        if not filename_prefix:
            # Check that the user has added a prefix
            QMessageBox(
                QMessageBox.Icon.Critical,
                "No filename prefix specified",
                "The filename prefix cannot be blank.",
            ).exec()
            return None

        timestamp = get_time().strftime("%Y%m%d_%H%M%S")
        path = dest_dir / f"{filename_prefix}_{timestamp}.csv"
        if path.exists():
            # It's unlikely that the file will already exist, but let's make doubly sure
            QMessageBox(
                QMessageBox.Icon.Critical,
                "File already exists",
                "The destination file already exists.",
            ).exec()
            return None

        return path

    def _toggle_recording(self) -> None:
        """Starts or stops recording as needed."""
        if self.record_btn.text() == "Stop recording":
            pub.sendMessage("data_file.close")
        elif path := self._try_get_data_file_path():
            pub.sendMessage("data_file.open", path=path)

    def _show_error_message(self, error: BaseException) -> None:
        """Show an error dialog."""
        msg_box = QMessageBox(
            QMessageBox.Icon.Critical,
            "Error writing to file",
            f"An error occurred while writing the data file: {error!s}",
            QMessageBox.StandardButton.Ok,
            self,
        )
        msg_box.exec()<|MERGE_RESOLUTION|>--- conflicted
+++ resolved
@@ -1,9 +1,5 @@
 """Provides a panel which lets the user start and stop recording of data files."""
-<<<<<<< HEAD
-=======
 
-from datetime import datetime
->>>>>>> c41d7186
 from pathlib import Path
 from typing import cast
 
