"""Common constants used throughout the app."""
from pathlib import Path

APP_NAME = "FINESSE"
"""A human-readable name for the app."""

APP_AUTHOR = "Imperial College London"
"""The name of the app's author (used for program data path)."""

ANGLE_PRESETS = {
    "zenith": 180.0,
    "nadir": 0.0,
    "hot_bb": 270.0,
    "cold_bb": 225.0,
    "home": 0.0,
    "park": 90.0,
}
"""Preset angles that the mirror can rotate to."""

BAUDRATES = (4800, 9600, 19200, 38400, 57600, 115200)
"""The valid baud rates for use by the GUI."""

<<<<<<< HEAD
DEFAULT_SCRIPT_PATH = Path.home()
"""The default path to search for script files in."""
=======
OPUS_IP = "10.10.0.2"
"""The IP address of the machine running the OPUS software."""
>>>>>>> ff47e78a
<|MERGE_RESOLUTION|>--- conflicted
+++ resolved
@@ -20,10 +20,8 @@
 BAUDRATES = (4800, 9600, 19200, 38400, 57600, 115200)
 """The valid baud rates for use by the GUI."""
 
-<<<<<<< HEAD
 DEFAULT_SCRIPT_PATH = Path.home()
 """The default path to search for script files in."""
-=======
+
 OPUS_IP = "10.10.0.2"
-"""The IP address of the machine running the OPUS software."""
->>>>>>> ff47e78a
+"""The IP address of the machine running the OPUS software."""