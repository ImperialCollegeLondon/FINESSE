"""This module provides an interface to Seneca temperature readers."""
from decimal import Decimal
from typing import Any

import numpy
from serial import SerialException

from finesse.config import (
    SENECA_MAX_MILLIVOLT,
    SENECA_MAX_TEMP,
    SENECA_MIN_MILLIVOLT,
    SENECA_MIN_TEMP,
)
from finesse.hardware.plugins.temperature.temperature_monitor_base import (
    TemperatureMonitorBase,
)
from finesse.hardware.serial_device import SerialDevice

<<<<<<< HEAD
from .temperature_monitor_base import TemperatureMonitorBase, TemperatureSequence

=======
>>>>>>> d99ad031

class SenecaK107Error(Exception):
    """Indicates that an error occurred while communicating with the device."""


class SenecaK107(
    SerialDevice,
    TemperatureMonitorBase,
    description="Seneca K107",
    default_baudrate=57600,
):
    """An interface for the Seneca K107USB serial converter.

    This device communicates through the MODBUS-RTU protocol and outputs data from
    temperature monitor devices. The current connected temperature monitor device is
    the Seneca T121.

    The manual for this device is available at:
    https://www.seneca.it/products/k107usb/doc/installation_manualEN
    """

    def __init__(
        self,
        min_temp: int = SENECA_MIN_TEMP,
        max_temp: int = SENECA_MAX_TEMP,
        min_millivolt: int = SENECA_MIN_MILLIVOLT,
        max_millivolt: int = SENECA_MAX_MILLIVOLT,
        *serial_args: Any,
        **serial_kwargs: Any,
    ) -> None:
        """Create a new SenecaK107.

        Args:
            min_temp: The minimum temperature limit of the device.
            max_temp: The maximum temperature limit of the device.
            min_millivolt: The minimum voltage output (millivolts) of the device.
            max_millivolt: The maximum voltage output (millivolts) of the device.
            serial_args: Arguments to Serial constructor
            serial_kwargs: Keyword arguments to Serial constructor
        """
        SerialDevice.__init__(self, *serial_args, **serial_kwargs)
        TemperatureMonitorBase.__init__(self)

        self.MIN_TEMP = min_temp
        self.MAX_TEMP = max_temp
        self.MIN_MILLIVOLT = min_millivolt
        self.MAX_MILLIVOLT = max_millivolt

        # The temperature range divided by the voltage range.
        # This figure is used when convering the raw data to temperatures.
        temp_range = self.MAX_TEMP - self.MIN_TEMP
        millivolt_range = self.MAX_MILLIVOLT - self.MIN_MILLIVOLT
        self.SCALING_FACTOR = temp_range / millivolt_range

    def read(self) -> bytes:
        """Read temperature data from the SenecaK107.

        Returns:
            data: the sequence of bytes read from the device

        Raises:
            SenecaK107Error: Malformed message received from device
        """
        try:
            data = self.serial.read(size=21)
        except SerialException as e:
            raise SenecaK107Error(e)

        # require 21 bytes else checks will fail
        min_length = 21
        if len(data) != min_length:
            raise SenecaK107Error("Insufficient data read from device")

        return data

    def request_read(self) -> None:
        """Write a message to the SenecaK107 to prepare for a read operation.

        A byte array of [1, 3, 0, 2, 0, 8, 229, 204] is written to the device as a
        request to read the data. This byte array was taken from the original C# code.

        Raises:
            SenecaK107Error: Error writing to the device
        """
        try:
            self.serial.write(bytearray([1, 3, 0, 2, 0, 8, 229, 204]))
        except Exception as e:
            raise SenecaK107Error(e)

    def parse_data(self, data: bytes) -> list[Decimal]:
        """Parse temperature data read from the SenecaK107.

        The sequence of bytes is put through the conversion function and translated
        into floats.

        Args:
            data: The bytes read from the device.

        Returns:
            A list of Decimals containing the temperature values recorded
                by the SenecaK107 device.
        """
        # Changes byte order as data read from device is in big-endian format
        dt = numpy.dtype(numpy.uint16).newbyteorder(">")
        # Converts incoming bytes into 16-bit ints
        ints = numpy.frombuffer(data, dt, 8, 3)

        vals = self.calc_temp(ints)
        return vals

    def calc_temp(self, vals: numpy.ndarray) -> numpy.ndarray:
        """Convert data read from the SenecaK107 device into temperatures.

        Args:
            vals: The numpy array described by the data received from the device.

        Returns:
            The converted values.
        """
        # Convert from microvolts to millivolts
        vals /= 1000
        # Adjusts for minimum voltage limit
        vals -= self.MIN_MILLIVOLT
        # Scales for the device's dynamic range
        vals *= self.SCALING_FACTOR
        # Adjusts for minimum temperature limit
        vals += self.MIN_TEMP
        return vals

    def get_temperatures(self) -> TemperatureSequence:
        """Get the current temperatures."""
        self.request_read()
        data = self.read()
        return self.parse_data(data)<|MERGE_RESOLUTION|>--- conflicted
+++ resolved
@@ -16,11 +16,8 @@
 )
 from finesse.hardware.serial_device import SerialDevice
 
-<<<<<<< HEAD
 from .temperature_monitor_base import TemperatureMonitorBase, TemperatureSequence
 
-=======
->>>>>>> d99ad031
 
 class SenecaK107Error(Exception):
     """Indicates that an error occurred while communicating with the device."""
