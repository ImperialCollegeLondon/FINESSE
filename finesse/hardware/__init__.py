"""This module contains code for interfacing with different hardware devices."""
import sys

from pubsub import pub

if "--dummy-em27" in sys.argv:
    from .opus.dummy import DummyOPUSInterface as OPUSInterface
else:
    from .opus.em27 import OPUSInterface  # type: ignore

<<<<<<< HEAD
if "--dummy-dp9800" in sys.argv:
    from .temperature.dummy_dp9800 import DummyDP9800 as DP9800
else:
    from .temperature.dp9800 import DP9800  # type: ignore

from .stepper_motor.dummy import DummyStepperMotor

dp9800: DP9800
stepper: DummyStepperMotor
=======
from .stepper_motor import create_stepper_motor_serial_manager
from .temperature import create_temperature_controller_serial_managers

>>>>>>> 083c309e
opus: OPUSInterface


def _init_hardware():
<<<<<<< HEAD
    global stepper, opus, dp9800
    # TODO: Replace with a real stepper motor device
    stepper = DummyStepperMotor(3600)
=======
    global opus
>>>>>>> 083c309e

    opus = OPUSInterface()

    dp9800 = DP9800()


def _stop_hardware():
    global opus
    del opus


pub.subscribe(_init_hardware, "window.opened")
pub.subscribe(_stop_hardware, "window.closed")

create_stepper_motor_serial_manager()
create_temperature_controller_serial_managers()

# HACK: Temporary workaround so that we can use dummy devices for now
pub.sendMessage("serial.stepper_motor.open", port="Dummy", baudrate=-1)
pub.sendMessage("serial.temperature_controller.hot_bb.open", port="Dummy", baudrate=-1)
pub.sendMessage("serial.temperature_controller.cold_bb.open", port="Dummy", baudrate=-1)<|MERGE_RESOLUTION|>--- conflicted
+++ resolved
@@ -8,32 +8,20 @@
 else:
     from .opus.em27 import OPUSInterface  # type: ignore
 
-<<<<<<< HEAD
+from .stepper_motor import create_stepper_motor_serial_manager
+from .temperature import create_temperature_controller_serial_managers
+
 if "--dummy-dp9800" in sys.argv:
     from .temperature.dummy_dp9800 import DummyDP9800 as DP9800
 else:
     from .temperature.dp9800 import DP9800  # type: ignore
 
-from .stepper_motor.dummy import DummyStepperMotor
-
 dp9800: DP9800
-stepper: DummyStepperMotor
-=======
-from .stepper_motor import create_stepper_motor_serial_manager
-from .temperature import create_temperature_controller_serial_managers
-
->>>>>>> 083c309e
 opus: OPUSInterface
 
 
 def _init_hardware():
-<<<<<<< HEAD
-    global stepper, opus, dp9800
-    # TODO: Replace with a real stepper motor device
-    stepper = DummyStepperMotor(3600)
-=======
-    global opus
->>>>>>> 083c309e
+    global opus, dp9800
 
     opus = OPUSInterface()
 
