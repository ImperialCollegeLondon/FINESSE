[tool.poetry]
name = "FINESSE"
version = "0.1.0"
description = ""
authors = [
    "Alex Dewar <a.dewar@imperial.ac.uk>",
    "Diego Alonso Álvarez <d.alonso-alvarez@imperial.ac.uk>",
    "Imperial College London RSE Team <ict-rse-team@imperial.ac.uk>"
]

[tool.poetry.dependencies]
python = ">=3.9,<3.12"
PySide6 = "^6.4.0"
matplotlib = "^3.6.2"
platformdirs = "^3.1.1"
pypubsub = "^4.0.3"
pyyaml = "^6.0"
schema = "^0.7.5"
pyserial = "^3.5"
requests = "^2.28.2"
beautifulsoup4 = "^4.11.1"
<<<<<<< HEAD
python-statemachine = "^1.0.3"
numpy = "^1.24.2"
=======
python-statemachine = "^2.0.0"
>>>>>>> 666db2c8

[tool.poetry.group.dev.dependencies]
pytest = "^7.0"
pytest-cov = "^4.0.0"
pytest-mypy = "^0.10.1"
pytest-mock = "^3.7.0"
isort = "^5.12.0"
pre-commit = "^3.1.1"
black = "^23.1.0"
flake8 = "^6.0.0"
flake8-docstrings = "^1.6.0"
pyinstaller = "^5.6.2"
types-pyyaml = "^6.0.12.3"
types-requests = "^2.28.11.7"
types-beautifulsoup4 = "^4.11.6.7"

[tool.poetry.group.docs.dependencies]
mkdocs = "^1.4.2"
mkdocstrings = "^0.19.0"
mkdocstrings-python = "^0.8.0"
mkdocs-material = "^8.5.10"
mkdocs-gen-files = "^0.4.0"
mkdocs-literate-nav = "^0.6.0"
mkdocs-section-index = "^0.3.5"

[tool.isort]
profile = "black"

[tool.mypy]
ignore_missing_imports = true

[tool.pytest.ini_options]
addopts = "-v --mypy -p no:warnings --cov=finesse --cov-report=html:htmlcov/coverage --doctest-modules --ignore=site/ --ignore=docs/"

[build-system]
requires = ["poetry-core>=1.0.0"]
build-backend = "poetry.core.masonry.api"<|MERGE_RESOLUTION|>--- conflicted
+++ resolved
@@ -19,12 +19,8 @@
 pyserial = "^3.5"
 requests = "^2.28.2"
 beautifulsoup4 = "^4.11.1"
-<<<<<<< HEAD
-python-statemachine = "^1.0.3"
+python-statemachine = "^2.0.0"
 numpy = "^1.24.2"
-=======
-python-statemachine = "^2.0.0"
->>>>>>> 666db2c8
 
 [tool.poetry.group.dev.dependencies]
 pytest = "^7.0"
