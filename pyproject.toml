--- conflicted
+++ resolved
@@ -24,12 +24,7 @@
 numpy = "^1.26.2"
 decorator = "^5.1.1"
 pycsvy = "^0.2.2"
-<<<<<<< HEAD
-frozendict = "^2.3.8"
-crc = "^5.0.0"
-=======
 frozendict = "^2.3.9"
->>>>>>> 1ab1abc9
 
 [tool.poetry.group.dev.dependencies]
 pytest = "^7.4"
